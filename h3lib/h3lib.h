--- conflicted
+++ resolved
@@ -28,14 +28,8 @@
 /** \defgroup Macros
  *  @{
  */
-<<<<<<< HEAD
-#define H3_LAST_ONLY_CHAR			"%"	//!< This character can only appear at the end of an object-name
-#define H3_BUCKET_NAME_SIZE 64      	//!< Maximum number of characters allowed for a bucket
-#define H3_OBJECT_NAME_SIZE 512     	//!< Maximum number of characters allowed for an object
-=======
 #define H3_BUCKET_NAME_SIZE 64          //!< Maximum number of characters allowed for a bucket
 #define H3_OBJECT_NAME_SIZE 512         //!< Maximum number of characters allowed for an object
->>>>>>> a3b4f381
 /** @}*/
 
 
@@ -60,13 +54,8 @@
     H3_STORE_ERROR,     //!< External (store provider) error
     H3_EXISTS,          //!< Bucket or object already exists
     H3_NOT_EXISTS,      //!< Bucket or object does not exist
-<<<<<<< HEAD
-	H3_NAME_TO_LONG,    //!< Bucket or object name is too long
-	H3_NOT_EMPTY,       //!< Bucket is not empty
-=======
     H3_NAME_TOO_LONG,   //!< Bucket or object name is too long
     H3_NOT_EMPTY,       //!< Bucket is not empty
->>>>>>> a3b4f381
     H3_SUCCESS,         //!< Operation succeeded
     H3_CONTINUE         //!< Operation succeeded though there are more data to retrieve
 } H3_Status;
@@ -75,33 +64,19 @@
 typedef enum {
     H3_STORE_CONFIG = 0,    //!< Provider is set in the configuration file
     H3_STORE_FILESYSTEM,    //!< Mounted filesystem
-<<<<<<< HEAD
-    H3_STORE_KREON,         //!< Kreon cluster  (not available)
-    H3_STORE_ROCKSDB,       //!< RocksDB server (not available)
-    H3_STORE_REDIS,         //!< Redis cluster  (not available)
-    H3_STORE_IME,           //!< IME cluster    (not available)
-    H3_NumOfStores    		//!< Not an option, used for iteration purposes.
-=======
     H3_STORE_KREON,         //!< Kreon cluster
     H3_STORE_ROCKSDB,       //!< RocksDB server
     H3_STORE_REDIS_CLUSTER, //!< Redis cluster
     H3_STORE_REDIS,         //!< Redis
     H3_NumOfStores          //!< Not an option, used for iteration purposes
->>>>>>> a3b4f381
 } H3_StoreType;
 
 
 /*! \brief Object/Bucket attributes supported by H3 */
 typedef enum {
-<<<<<<< HEAD
-	H3_ATTRIBUTE_OWNER = 0,		//!< Owner attributes.
-	H3_ATTRIBUTE_PERMISSION,	//!< Permission attribute
-	H3_NumOfAttributes			//!< Not an option, used for iteration purposes.
-=======
     H3_ATTRIBUTE_PERMISSIONS = 0,   //!< Permissions attribute
     H3_ATTRIBUTE_OWNER,             //!< Owner attributes
     H3_NumOfAttributes              //!< Not an option, used for iteration purposes
->>>>>>> a3b4f381
 }H3_AttributeType;
 
 /** @}*/
@@ -117,13 +92,8 @@
 
 /*! \brief Bucket statistics */
 typedef struct {
-<<<<<<< HEAD
-    size_t size;                		 //!< The size of all objects contained in the bucket
-    uint64_t nObjects;          		 //!< Number of objects contained in the bucket
-=======
     size_t size;                         //!< The size of all objects contained in the bucket
     uint64_t nObjects;                   //!< Number of objects contained in the bucket
->>>>>>> a3b4f381
     struct timespec lastAccess;          //!< Last time an object was accessed
     struct timespec lastModification;    //!< Last time an object was modified
 } H3_BucketStats;
@@ -131,30 +101,13 @@
 
 /*! \brief Bucket information */
 typedef struct {
-<<<<<<< HEAD
-	struct timespec creation;       //!< Creation timestamp
-	mode_t 			mode;			//!< File type and mode (used by h3fuse)
-    H3_BucketStats 	stats;   		//!< Aggregate object statistics
-=======
     struct timespec creation;       //!< Creation timestamp
     H3_BucketStats  stats;          //!< Aggregate object statistics
->>>>>>> a3b4f381
 } H3_BucketInfo;
 
 
 /*! \brief H3 object information */
 typedef struct {
-<<<<<<< HEAD
-    char isBad;                 			//!< Data are corrupt
-    size_t size;                			//!< Object size
-    struct timespec creation;            	//!< Creation timestamp
-    struct timespec lastAccess;          	//!< The last time the object was read
-    struct timespec lastModification;    	//!< The last time the object was modified (content has been modified)
-    struct timespec lastChange;    			//!< The last time the object's attributes were changed (e.g. permissions)
-    mode_t mode;							//!< File type and mode (used by h3fuse)
-    uid_t uid;								//!< User ID (used by h3fuse)
-    gid_t gid;								//!< Group ID (used by h3fuse)
-=======
     char isBad;                             //!< Data are corrupt
     size_t size;                            //!< Object size
     struct timespec creation;               //!< Creation timestamp
@@ -164,7 +117,6 @@
     mode_t mode;                            //!< File type and mode (used by h3fuse)
     uid_t uid;                              //!< User ID (used by h3fuse)
     gid_t gid;                              //!< Group ID (used by h3fuse)
->>>>>>> a3b4f381
 } H3_ObjectInfo;
 
 
@@ -177,16 +129,6 @@
 
 /*! \brief Object & Bucket attributes */
 typedef struct {
-<<<<<<< HEAD
-	H3_AttributeType type;
-	union{
-		mode_t mode;		//!< Permissions in octal mode similar to chmod()
-		struct {
-			uid_t uid;		//!< User ID, adhering to chown() semantics
-			gid_t gid;		//!< Group ID, adhering to chown() semantics
-		};
-	};
-=======
     H3_AttributeType type;
     union{
         mode_t mode;        //!< Permissions in octal mode similar to chmod()
@@ -195,7 +137,6 @@
             gid_t gid;      //!< Group ID, adhering to chown() semantics
         };
     };
->>>>>>> a3b4f381
 }H3_Attribute;
 
 
