/*!
 * @file h3lib.h
 */

// Copyright [2019] [FORTH-ICS]
//
// Licensed under the Apache License, Version 2.0 (the "License");
// you may not use this file except in compliance with the License.
// You may obtain a copy of the License at
//
//     http://www.apache.org/licenses/LICENSE-2.0
//
// Unless required by applicable law or agreed to in writing, software
// distributed under the License is distributed on an "AS IS" BASIS,
// WITHOUT WARRANTIES OR CONDITIONS OF ANY KIND, either express or implied.
// See the License for the specific language governing permissions and
// limitations under the License.

#ifndef H3LIB_H_
#define H3LIB_H_

#include <stdint.h>
#include <time.h>

<<<<<<< HEAD
// Error codes
#define H3_SUCCESS 1
#define H3_FAILURE 0

#define H3_ERROR_MESSAGE    512

#define H3_BUCKET_NAME_SIZE 64
#define H3_OBJECT_NAME_SIZE 512

// Types
typedef void* H3_Handle;
typedef char* H3_Name;
typedef void* H3_MultipartId;

typedef enum {
    H3_STORE_REDIS, H3_STORE_ROCKSDB, H3_STORE_KREON, H3_STORE_FILESYSTEM, H3_STORE_IME, H3_STORE_NumOfStores
}H3_StoreType;

typedef struct{
    int userId;
}H3_Token;
=======
/** \defgroup Macros
 *  @{
 */
#define H3_BUCKET_NAME_SIZE 64      //!< Maximum number of characters allowed for a bucket
#define H3_OBJECT_NAME_SIZE 512     //!< Maximum number of characters allowed for an object
/** @}*/


/** \defgroup Typedefs
 *  @{
 */
typedef void* H3_Handle;                                            //!< Opaque pointer to an h3lib handle
typedef char* H3_Name;                                              //!< Alias to null terminated string
typedef char* H3_MultipartId;                                       //!< Alias to null terminated string
typedef void (*h3_name_iterator_cb)(H3_Name name, void* userData);  //!< User function to be invoked for each bucket
/** @}*/


/** \defgroup Enumerations
 *  @{
 */

/*! \brief H3 status/error codes */
typedef enum {
    H3_FAILURE = 0,     //!< Operation failed
    H3_INVALID_ARGS,    //!< Arguments are missing or malformed
    H3_STORE_ERROR,     //!< External (store provider) error
    H3_EXISTS,          //!< Bucket or object already exists
    H3_NOT_EXISTS,      //!< Bucket or object does not exist
    H3_SUCCESS,         //!< Operation succeeded
    H3_CONTINUE         //!< Operation succeeded though there are more data to retrieve
} H3_Status;

/*! \brief Storage providers supported by H3 */
typedef enum {
    H3_STORE_CONFIG = 0,    //!< Provider is set in the configuration file
    H3_STORE_FILESYSTEM,    //!< Mounted filesystem
    H3_STORE_KREON,         //!< Kreon cluster  (not available)
    H3_STORE_ROCKSDB,       //!< RocksDB server (not available)
    H3_STORE_REDIS,         //!< Redis cluster  (not available)
    H3_STORE_IME,           //!< IME cluster    (not available)
    H3_STORE_NumOfStores    //!< Not an option, used for iteration purposes.
} H3_StoreType;
/** @}*/
>>>>>>> 39ab46d2

/*! \brief User authentication info */
typedef struct{
    uint32_t userId;
} H3_Auth;

/*! \brief Pointer to user authentication data */
typedef H3_Auth* H3_Token;


/*! \brief Bucket statistics */
typedef struct {
<<<<<<< HEAD
    H3_Name name;
    size_t size;
    uint64_t nObjects;
    time_t creation;
} H3_BucketInfo;
=======
    size_t size;                //!< The size of all objects contained in the bucket
    uint64_t nObjects;          //!< Number of objects contained in the bucket
    time_t lastAccess;          //!< Last time an object was accessed
    time_t lastModification;    //!< Last time an object was modified
} H3_BucketStats;


/*! \brief Bucket information */
typedef struct {
    time_t creation;        //!< Creation timestamp
    H3_BucketStats stats;   //!< Aggregate object statistics
} H3_BucketInfo;

>>>>>>> 39ab46d2

/*! \brief H3 object information */
typedef struct {
<<<<<<< HEAD
    H3_Name name;
    char isBad;
    size_t size;
    time_t lastAccess;
    time_t lastModification;
=======
    char isBad;                 //!< Data are corrupt
    size_t size;                //!< Object size
    time_t creation;            //!< Creation timestamp
    time_t lastAccess;          //!< Last access timestamp
    time_t lastModification;    //!< Last modification timestamp
>>>>>>> 39ab46d2
} H3_ObjectInfo;


/*! \brief Information on individual parts of a multi-part object */
typedef struct {
<<<<<<< HEAD
    uint32_t partId;
    size_t size;
} H3_MultipartInfo;

typedef void (*h3_name_iterator_cb)(H3_Name name, void* userData);

char* H3_Version();

// Handle management
H3_Handle H3_Init(H3_StoreType storageType, char* cfgFileName);
void H3_Free(H3_Handle handle);

// Bucket management
int H3_ListBuckets(H3_Handle handle, H3_Token* token, H3_Name* bucketNames, size_t* size);
int H3_ForeachBucket(H3_Handle handle, H3_Token* token, h3_name_iterator_cb function, void* userData);
int H3_InfoBucket(H3_Handle handle, H3_Token* token, H3_Name bucketName, H3_BucketInfo* bucketInfo);
int H3_CreateBucket(H3_Handle handle, H3_Token* token, H3_Name bucketName);
int H3_DeleteBucket(H3_Handle handle, H3_Token* token, H3_Name bucketName);

// Object management
int H3_ListObjects(H3_Handle handle, H3_Token* token, H3_Name bucketName, H3_Name prefix, size_t offset, H3_Name* objectNames, size_t* size);
int H3_ForeachObject(H3_Handle handle, H3_Token* token, H3_Name bucketName, H3_Name prefix, size_t maxSize, uint64_t offset, h3_name_iterator_cb function, void* userData);
int H3_InfoObject(H3_Handle handle, H3_Token* token, H3_Name bucketName, H3_Name objectName, H3_ObjectInfo* objectInfo);
int H3_CreateObject(H3_Handle handle, H3_Token* token, H3_Name bucketName, H3_Name objectName, void* data, size_t size, size_t offset);
int H3_ReadObject(H3_Handle handle, H3_Token* token, H3_Name bucketName, H3_Name objectName, size_t offset, void* data, size_t* size);
int H3_WriteObject(H3_Handle handle, H3_Token* token, H3_Name bucketName, H3_Name objectName, uint64_t offset, void* data, size_t size);
int H3_CopyObject(H3_Handle handle, H3_Token* token, H3_Name bucketName, H3_Name srcObjectName, H3_Name dstObjectName);
int H3_CopyObjectRange(H3_Handle handle, H3_Token* token, H3_Name bucketName, H3_Name srcObjectName, uint64_t offset, size_t size, H3_Name dstObjectName);
int H3_MoveObject(H3_Handle handle, H3_Token* token, H3_Name bucketName, H3_Name srcObjectName, H3_Name dstObjectName);
int H3_DeleteObject(H3_Handle handle, H3_Token* token, H3_Name bucketName, H3_Name objectName);

// Multipart management
int H3_ListMultiparts(H3_Handle handle, H3_Token* token, H3_Name bucketName, H3_Name prefix, size_t maxSize, uint64_t offset, H3_MultipartId* idArray, size_t* size);
int H3_CreateMultipart(H3_Handle handle, H3_Token* token, H3_Name bucketName, H3_Name objectName, H3_MultipartId* id);
int H3_CompleteMultipart(H3_Handle handle, H3_Token* token, H3_MultipartId id);
int H3_AbortMultipart(H3_Handle handle, H3_Token* token, H3_MultipartId id);
int H3_ListParts(H3_Handle handle, H3_Token* token, H3_MultipartId id, size_t maxSize, uint64_t offset, H3_MultipartInfo* info, size_t* size);
int H3_UploadPart(H3_Handle handle, H3_Token* token, H3_MultipartId id, uint32_t partNumber, void* data, size_t size);
int H3_UploadPartCopy(H3_Handle handle, H3_Token* token, H3_Name objectName, uint64_t offset, size_t size, H3_MultipartId id, uint32_t partNumber);
=======
    uint32_t partNumber;    //!< Part number
    size_t size;            //!< Part size
} H3_PartInfo;



/** \defgroup Functions
 *  @{
 */

/*! Return the version string
 * \return Null terminated string
 */
char* H3_Version();

/** \defgroup handle Handle management
 *  @{
 */
H3_Handle H3_Init(H3_StoreType storageType, char* cfgFileName);
void H3_Free(H3_Handle handle);
/** @}*/


/** \defgroup bucket Bucket management
 *  @{
 */
H3_Status H3_ListBuckets(H3_Handle handle, H3_Token token, H3_Name* bucketNameArray, uint32_t* nBuckets);
H3_Status H3_ForeachBucket(H3_Handle handle, H3_Token token, h3_name_iterator_cb function, void* userData);
H3_Status H3_InfoBucket(H3_Handle handle, H3_Token token, H3_Name bucketName, H3_BucketInfo* bucketInfo, uint8_t getStats);
H3_Status H3_CreateBucket(H3_Handle handle, H3_Token token, H3_Name bucketName);
H3_Status H3_DeleteBucket(H3_Handle handle, H3_Token token, H3_Name bucketName);
/** @}*/

/** \defgroup object Object management
 *  @{
 */
H3_Status H3_ListObjects(H3_Handle handle, H3_Token token, H3_Name bucketName, H3_Name prefix, uint32_t offset, H3_Name* objectNameArray, uint32_t* nObjects);
H3_Status H3_ForeachObject(H3_Handle handle, H3_Token token, H3_Name bucketName, H3_Name prefix, uint32_t nObjects, uint32_t offset, h3_name_iterator_cb function, void* userData);
H3_Status H3_InfoObject(H3_Handle handle, H3_Token token, H3_Name bucketName, H3_Name objectName, H3_ObjectInfo* objectInfo);
H3_Status H3_CreateObject(H3_Handle handle, H3_Token token, H3_Name bucketName, H3_Name objectName, void* data, size_t size);
H3_Status H3_CreateObjectCopy(H3_Handle handle, H3_Token token, H3_Name bucketName, H3_Name srcObjectName, off_t offset, size_t size, H3_Name dstObjectName);
H3_Status H3_WriteObject(H3_Handle handle, H3_Token token, H3_Name bucketName, H3_Name objectName, void* data, size_t size, off_t offset);
H3_Status H3_WriteObjectCopy(H3_Handle handle, H3_Token token, H3_Name bucketName, H3_Name srcObjectName, off_t srcOffset, size_t size, H3_Name dstObjectName, off_t dstOffset);
H3_Status H3_ReadObject(H3_Handle handle, H3_Token token, H3_Name bucketName, H3_Name objectName, off_t offset, void** data, size_t* size);
H3_Status H3_CopyObject(H3_Handle handle, H3_Token token, H3_Name bucketName, H3_Name srcObjectName, H3_Name dstObjectName, uint8_t noOverwrite);
H3_Status H3_MoveObject(H3_Handle handle, H3_Token token, H3_Name bucketName, H3_Name srcObjectName, H3_Name dstObjectName, uint8_t noOverwrite);
H3_Status H3_DeleteObject(H3_Handle handle, H3_Token token, H3_Name bucketName, H3_Name objectName);
/** @}*/


/** \defgroup multipart Multipart management
 *  @{
 */
H3_Status H3_ListMultiparts(H3_Handle handle, H3_Token token, H3_Name bucketName, uint32_t offset, H3_MultipartId* multipartIdArray, uint32_t* nIds);
H3_Status H3_CreateMultipart(H3_Handle handle, H3_Token token, H3_Name bucketName, H3_Name objectName, H3_MultipartId* multipartId);
H3_Status H3_CompleteMultipart(H3_Handle handle, H3_Token token, H3_MultipartId multipartId);
H3_Status H3_AbortMultipart(H3_Handle handle, H3_Token token, H3_MultipartId multipartId);
H3_Status H3_ListParts(H3_Handle handle, H3_Token token, H3_MultipartId multipartId, H3_PartInfo** partInfoArray, uint32_t* nParts);
H3_Status H3_CreatePart(H3_Handle handle, H3_Token token, H3_MultipartId multipartId, uint32_t partNumber, void* data, size_t size);
H3_Status H3_CreatePartCopy(H3_Handle handle, H3_Token token, H3_Name objectName, off_t offset, size_t size, H3_MultipartId multipartId, uint32_t partNumber);
/** @}*/
/** @}*/



>>>>>>> 39ab46d2

#endif /* H3LIB_H_ */<|MERGE_RESOLUTION|>--- conflicted
+++ resolved
@@ -22,29 +22,6 @@
 #include <stdint.h>
 #include <time.h>
 
-<<<<<<< HEAD
-// Error codes
-#define H3_SUCCESS 1
-#define H3_FAILURE 0
-
-#define H3_ERROR_MESSAGE    512
-
-#define H3_BUCKET_NAME_SIZE 64
-#define H3_OBJECT_NAME_SIZE 512
-
-// Types
-typedef void* H3_Handle;
-typedef char* H3_Name;
-typedef void* H3_MultipartId;
-
-typedef enum {
-    H3_STORE_REDIS, H3_STORE_ROCKSDB, H3_STORE_KREON, H3_STORE_FILESYSTEM, H3_STORE_IME, H3_STORE_NumOfStores
-}H3_StoreType;
-
-typedef struct{
-    int userId;
-}H3_Token;
-=======
 /** \defgroup Macros
  *  @{
  */
@@ -89,7 +66,6 @@
     H3_STORE_NumOfStores    //!< Not an option, used for iteration purposes.
 } H3_StoreType;
 /** @}*/
->>>>>>> 39ab46d2
 
 /*! \brief User authentication info */
 typedef struct{
@@ -102,13 +78,6 @@
 
 /*! \brief Bucket statistics */
 typedef struct {
-<<<<<<< HEAD
-    H3_Name name;
-    size_t size;
-    uint64_t nObjects;
-    time_t creation;
-} H3_BucketInfo;
-=======
     size_t size;                //!< The size of all objects contained in the bucket
     uint64_t nObjects;          //!< Number of objects contained in the bucket
     time_t lastAccess;          //!< Last time an object was accessed
@@ -122,69 +91,19 @@
     H3_BucketStats stats;   //!< Aggregate object statistics
 } H3_BucketInfo;
 
->>>>>>> 39ab46d2
 
 /*! \brief H3 object information */
 typedef struct {
-<<<<<<< HEAD
-    H3_Name name;
-    char isBad;
-    size_t size;
-    time_t lastAccess;
-    time_t lastModification;
-=======
     char isBad;                 //!< Data are corrupt
     size_t size;                //!< Object size
     time_t creation;            //!< Creation timestamp
     time_t lastAccess;          //!< Last access timestamp
     time_t lastModification;    //!< Last modification timestamp
->>>>>>> 39ab46d2
 } H3_ObjectInfo;
 
 
 /*! \brief Information on individual parts of a multi-part object */
 typedef struct {
-<<<<<<< HEAD
-    uint32_t partId;
-    size_t size;
-} H3_MultipartInfo;
-
-typedef void (*h3_name_iterator_cb)(H3_Name name, void* userData);
-
-char* H3_Version();
-
-// Handle management
-H3_Handle H3_Init(H3_StoreType storageType, char* cfgFileName);
-void H3_Free(H3_Handle handle);
-
-// Bucket management
-int H3_ListBuckets(H3_Handle handle, H3_Token* token, H3_Name* bucketNames, size_t* size);
-int H3_ForeachBucket(H3_Handle handle, H3_Token* token, h3_name_iterator_cb function, void* userData);
-int H3_InfoBucket(H3_Handle handle, H3_Token* token, H3_Name bucketName, H3_BucketInfo* bucketInfo);
-int H3_CreateBucket(H3_Handle handle, H3_Token* token, H3_Name bucketName);
-int H3_DeleteBucket(H3_Handle handle, H3_Token* token, H3_Name bucketName);
-
-// Object management
-int H3_ListObjects(H3_Handle handle, H3_Token* token, H3_Name bucketName, H3_Name prefix, size_t offset, H3_Name* objectNames, size_t* size);
-int H3_ForeachObject(H3_Handle handle, H3_Token* token, H3_Name bucketName, H3_Name prefix, size_t maxSize, uint64_t offset, h3_name_iterator_cb function, void* userData);
-int H3_InfoObject(H3_Handle handle, H3_Token* token, H3_Name bucketName, H3_Name objectName, H3_ObjectInfo* objectInfo);
-int H3_CreateObject(H3_Handle handle, H3_Token* token, H3_Name bucketName, H3_Name objectName, void* data, size_t size, size_t offset);
-int H3_ReadObject(H3_Handle handle, H3_Token* token, H3_Name bucketName, H3_Name objectName, size_t offset, void* data, size_t* size);
-int H3_WriteObject(H3_Handle handle, H3_Token* token, H3_Name bucketName, H3_Name objectName, uint64_t offset, void* data, size_t size);
-int H3_CopyObject(H3_Handle handle, H3_Token* token, H3_Name bucketName, H3_Name srcObjectName, H3_Name dstObjectName);
-int H3_CopyObjectRange(H3_Handle handle, H3_Token* token, H3_Name bucketName, H3_Name srcObjectName, uint64_t offset, size_t size, H3_Name dstObjectName);
-int H3_MoveObject(H3_Handle handle, H3_Token* token, H3_Name bucketName, H3_Name srcObjectName, H3_Name dstObjectName);
-int H3_DeleteObject(H3_Handle handle, H3_Token* token, H3_Name bucketName, H3_Name objectName);
-
-// Multipart management
-int H3_ListMultiparts(H3_Handle handle, H3_Token* token, H3_Name bucketName, H3_Name prefix, size_t maxSize, uint64_t offset, H3_MultipartId* idArray, size_t* size);
-int H3_CreateMultipart(H3_Handle handle, H3_Token* token, H3_Name bucketName, H3_Name objectName, H3_MultipartId* id);
-int H3_CompleteMultipart(H3_Handle handle, H3_Token* token, H3_MultipartId id);
-int H3_AbortMultipart(H3_Handle handle, H3_Token* token, H3_MultipartId id);
-int H3_ListParts(H3_Handle handle, H3_Token* token, H3_MultipartId id, size_t maxSize, uint64_t offset, H3_MultipartInfo* info, size_t* size);
-int H3_UploadPart(H3_Handle handle, H3_Token* token, H3_MultipartId id, uint32_t partNumber, void* data, size_t size);
-int H3_UploadPartCopy(H3_Handle handle, H3_Token* token, H3_Name objectName, uint64_t offset, size_t size, H3_MultipartId id, uint32_t partNumber);
-=======
     uint32_t partNumber;    //!< Part number
     size_t size;            //!< Part size
 } H3_PartInfo;
@@ -250,6 +169,5 @@
 
 
 
->>>>>>> 39ab46d2
 
 #endif /* H3LIB_H_ */