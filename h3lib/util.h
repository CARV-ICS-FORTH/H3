#ifndef UTIL_H_
#define UTIL_H_

#include <stdint.h>
#include <time.h>

<<<<<<< HEAD

=======
// Use typeof to make sure each argument is evaluated only once
// https://gcc.gnu.org/onlinedocs/gcc-4.9.2/gcc/Typeof.html#Typeof
#define max(a,b) ({ __typeof__ (a) _a = (a); __typeof__ (b) _b = (b); _a > _b ? _a : _b; })
#define min(a,b) ({ __typeof__ (a) _a = (a); __typeof__ (b) _b = (b); _a < _b ? _a : _b; })
>>>>>>> a3b4f381

#define H3_MSG_SIZE     1024
#define H3_HEADER_SIZE  80

#ifdef DEBUG
#define LogActivity(level, ...) _LogActivity(level, __func__, __LINE__, __VA_ARGS__)
#else
#define LogActivity(level, ...)
#endif

#define __1KByte	1024
#define __1MByte	(1024 * __1KByte)
#define __1GByte	(1024 * __1MByte)

typedef enum{
    H3_INFO_MSG = 0,
    H3_DEBUG_MSG,
    H3_ERROR_MSG,
    H3_NumberOfLevels
}H3_MsgLevel;


void _LogActivity(H3_MsgLevel level, const char* function, int lineNumber, const char *format, ...);
int64_t Compare(struct timespec* a, struct timespec* b);
struct timespec Posterior(struct timespec* a, struct timespec* b);
struct timespec Anterior(struct timespec* a, struct timespec* b);
<<<<<<< HEAD

=======
void* ReAllocFreeOnFail(void* buffer, size_t size);
>>>>>>> a3b4f381

#endif<|MERGE_RESOLUTION|>--- conflicted
+++ resolved
@@ -4,14 +4,10 @@
 #include <stdint.h>
 #include <time.h>
 
-<<<<<<< HEAD
-
-=======
 // Use typeof to make sure each argument is evaluated only once
 // https://gcc.gnu.org/onlinedocs/gcc-4.9.2/gcc/Typeof.html#Typeof
 #define max(a,b) ({ __typeof__ (a) _a = (a); __typeof__ (b) _b = (b); _a > _b ? _a : _b; })
 #define min(a,b) ({ __typeof__ (a) _a = (a); __typeof__ (b) _b = (b); _a < _b ? _a : _b; })
->>>>>>> a3b4f381
 
 #define H3_MSG_SIZE     1024
 #define H3_HEADER_SIZE  80
@@ -38,10 +34,6 @@
 int64_t Compare(struct timespec* a, struct timespec* b);
 struct timespec Posterior(struct timespec* a, struct timespec* b);
 struct timespec Anterior(struct timespec* a, struct timespec* b);
-<<<<<<< HEAD
-
-=======
 void* ReAllocFreeOnFail(void* buffer, size_t size);
->>>>>>> a3b4f381
 
 #endif