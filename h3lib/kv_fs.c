// Copyright [2019] [FORTH-ICS]
//
// Licensed under the Apache License, Version 2.0 (the "License");
// you may not use this file except in compliance with the License.
// You may obtain a copy of the License at
//
//     http://www.apache.org/licenses/LICENSE-2.0
//
// Unless required by applicable law or agreed to in writing, software
// distributed under the License is distributed on an "AS IS" BASIS,
// WITHOUT WARRANTIES OR CONDITIONS OF ANY KIND, either express or implied.
// See the License for the specific language governing permissions and
// limitations under the License.

#define _GNU_SOURCE
#include <stdio.h>
#include <stdlib.h>
#include <string.h>
#include <alloca.h>
#include <glib.h>
#include <unistd.h>
#include <inttypes.h>
#include <errno.h>
#include <sys/types.h>
#include <sys/stat.h>
#include <fcntl.h>
#include <assert.h>
#include <ftw.h>
#include <regex.h>
#include <ctype.h>

#include "common.h"
#include "kv_interface.h"

#include "util.h"

#define KV_FS_DIRECTORY_CHAR	0x7F	// In place of last slash to turn directory object into file object

typedef struct {
    char * metadata_root;
    char* root;
    int metadata_root_path_len;
    int root_path_len;
}KV_Filesystem_Handle;

static void StripSlashes(char* path){
    int size = strlen(path);
    for(int i=0; i<size - 1; i++) {
        if(path[i] == '/' && path[i+1] == '/') {
            for(int j=i; j<size; j++) {
                    path[j] = path[j + 1];
            }
        }
    }
    for(int i=size-1; size>0; size--) {
        if(path[i] == '/') {
            path[i] = '\0';
        }
    }
}

static int DoMkdir(const char *path, mode_t mode) {
    struct stat st;
    int error = 0;

    if (stat(path, &st) != 0) {
        /* Directory does not exist. EEXIST for race condition */
        if (mkdir(path, mode) != 0 && errno != EEXIST)
            error = 1;
    }
    else if (!S_ISDIR(st.st_mode)) {
        errno = ENOTDIR;
        error = 1;
    }

    return error;
}

static int MakePath(const char* fullKey, mode_t mode) {
    char *pp, *sp, *copypath = strdup(fullKey);
    int error = 0;

    // The key is expected to end with a filename or '/'
    // otherwise the last sub-dir will not be created

    pp = copypath;
    while(!error && (sp = strchr(pp, '/'))){
        if (sp != pp) {
            *sp = '\0';
            error = DoMkdir(copypath, mode);
            *sp = '/';
        }
        pp = sp + 1;
    }
    free(copypath);

    return !error;
}

static char* GetFullKey(KV_Filesystem_Handle* handle, KV_Key key){
	int size = 0;
	char* fullKey = NULL;
	if(handle && key && (size = asprintf(&fullKey, "%s/%s", handle->root, key)) > 0){
		if(fullKey[size-1] == '/'){
			fullKey[size-1] = KV_FS_DIRECTORY_CHAR;
		}
	}
	return fullKey;
}

static char* GetFullPrefix(KV_Filesystem_Handle* handle, KV_Key key){
	char* fullKey = NULL;
	if(handle && key){
		asprintf(&fullKey, "%s/%s", handle->root, key);
	}
	return fullKey;
}

static KV_Status Write(int fd, KV_Value value, off_t offset, size_t size){
    KV_Status status = KV_FAILURE;

    if(size){
        if(value){
            if(lseek(fd, offset, SEEK_SET) != offset){
                LogActivity(H3_ERROR_MSG, "Error create/write seeking in offset %" PRIu64 "\n",offset);
            }
            else{
                // Use an attempt counter to allow for legitimate partial writes
                int attempts = 2;
                size_t writen, remaining = size;
                while(--attempts && remaining){
                    KV_Value buffer = &value[size - remaining];
                    if((writen = write(fd, buffer, remaining)) == -1){
                        break;
                    }
                    remaining -= writen;
                }

                if(!remaining)
                    status = KV_SUCCESS;
            }
        }
    }
    else
        status = KV_SUCCESS;

    close(fd);

    return  status;
}



KV_Handle KV_FS_Init(GKeyFile* cfgFile) {

    g_autoptr(GError) error = NULL;
    KV_Filesystem_Handle* handle = malloc(sizeof(KV_Filesystem_Handle));

    handle->root = g_key_file_get_string (cfgFile, "FILESYSTEM", "root", &error);
    if(handle->root == NULL){
        // Key 'root' is not defined, or section 'FILESYSTEM' is missing, use default value instead
        handle->root = strdup("/tmp/h3");
    }
    StripSlashes(handle->root);
    handle->root_path_len = strlen(handle->root);

    return (KV_Handle)handle;
}

void KV_FS_Free(KV_Handle handle) {
    KV_Filesystem_Handle* iHandle = (KV_Filesystem_Handle*) handle;
    free(iHandle->root);
    free(iHandle);
    return;
}

KV_Status KV_FS_ValidateKey(KV_Key key){
	KV_Status status = KV_INVALID_KEY;
	regex_t regex;

	// https://regex101.com/

	//	regcomp(&regex, "(^/)|([^/_+@%0-9a-zA-Z.-])|(/{2,})|(/$)|(%.)", REG_EXTENDED)

	// Cannot start with '/'
	// Cannot contain '//'
	// Cannot end with ASCII x7F i.e. DEL
	if( regcomp(&regex, "(^/)|(/{2,})|(\x7F$)", REG_EXTENDED) == REG_NOERROR){
		if(regexec(&regex, key, 0, NULL, 0) == REG_NOMATCH){
			status = KV_SUCCESS;
		}

		regfree(&regex);
	}
	return status;
}


KV_Status KV_FS_List(KV_Handle handle, KV_Key prefix, uint8_t nTrim, KV_Key buffer, uint32_t offset, uint32_t* nKeys){
    KV_Filesystem_Handle* storeHandle = (KV_Filesystem_Handle*) handle;
    char* fullPrefix = GetFullPrefix(storeHandle, prefix);
    int status = KV_FAILURE;

    uint32_t nRequiredKeys = *nKeys>0?*nKeys:UINT32_MAX;
    uint32_t nMatchingKeys = 0;
    size_t prefixLen = strlen(fullPrefix);
    size_t rootLen = strlen(storeHandle->root) + nTrim + 1;
    size_t remaining = KV_LIST_BUFFER_SIZE;

    int CopyDirEntry(const char* fpath, const struct stat* sb, int typeflag, struct FTW* ftwbuf) {
<<<<<<< HEAD
        if(S_ISREG(sb->st_mode) && strncmp(fpath, fullPrefix, prefixLen) == 0){
            LogActivity(H3_DEBUG_MSG, "%s\n", fpath);
            if(offset)
                offset--;
            else if( nMatchingKeys < nRequiredKeys ){
                size_t entrySize = strlen(fpath) + 1 - rootLen;
                if(remaining >= entrySize) {
                    memcpy(&buffer[KV_LIST_BUFFER_SIZE - remaining], &fpath[rootLen], entrySize);
                    remaining -= entrySize;
                    nMatchingKeys++;
=======

    	if(S_ISREG(sb->st_mode)){
    		size_t rawSize = strlen(fpath);
    		int isFakeDir = iscntrl(fpath[rawSize-1]);

    		if(strncmp(fpath, fullPrefix, prefixLen) == 0 || (isFakeDir && fullPrefix[prefixLen-1] == '/' && strncmp(fpath, fullPrefix, prefixLen -1) == 0 )){
    			LogActivity(H3_DEBUG_MSG, "'%s'\n", fpath);
                if(offset)
                    offset--;

                else if( nMatchingKeys < nRequiredKeys ){
                	size_t entrySize = rawSize - rootLen;

                    if(remaining >= (entrySize + 1)) {
                        memcpy(&buffer[KV_LIST_BUFFER_SIZE - remaining], &fpath[rootLen], entrySize);

                        // Replace the directory marker with '/'
                        if(isFakeDir){
                        	buffer[KV_LIST_BUFFER_SIZE - remaining + entrySize - 1] = '/';
                        }

                        remaining -= (entrySize+1);
                        nMatchingKeys++;
                    }
                    else
                        return KV_CONTINUE;
>>>>>>> a3b4f381
                }
                else
                    return KV_CONTINUE;
    		}
    	}

        return 0;
    }


    int CountDirEntry(const char* fpath, const struct stat* sb, int typeflag, struct FTW* ftwbuf) {
<<<<<<< HEAD
        if(S_ISREG(sb->st_mode) && strncmp(fpath, fullPrefix, prefixLen) == 0){
            if(offset)
                offset--;
            else if (nMatchingKeys < nRequiredKeys)
                nMatchingKeys++;
            else
                return KV_CONTINUE;
        }
=======
    	if(S_ISREG(sb->st_mode)){
    		size_t rawSize = strlen(fpath);
    		int isFakeDir = iscntrl(fpath[rawSize-1]);

    		if(strncmp(fpath, fullPrefix, prefixLen) == 0 || (isFakeDir && fullPrefix[prefixLen-1] == '/')){
                if(offset)
                    offset--;
                else if (nMatchingKeys < nRequiredKeys)
                    nMatchingKeys++;
                else
                    return KV_CONTINUE;

    		}
    	}
>>>>>>> a3b4f381

        return 0;
    }

    if(buffer){
    	memset(buffer, 0, KV_LIST_BUFFER_SIZE);
        status = nftw(storeHandle->root, CopyDirEntry, 10, FTW_DEPTH|FTW_MOUNT|FTW_PHYS);
    }
    else
        status = nftw(storeHandle->root, CountDirEntry, 10, FTW_DEPTH|FTW_MOUNT|FTW_PHYS);

    *nKeys = nMatchingKeys;

    if(status == 0)
        status = KV_SUCCESS;

    else if (status < -0){
    	if (errno == ENAMETOOLONG)
<<<<<<< HEAD
    		status = KV_NAME_TO_LONG;
=======
    		status = KV_KEY_TOO_LONG;
>>>>>>> a3b4f381
    	else{
    		status = KV_FAILURE;
    		LogActivity(H3_ERROR_MSG, "Listing from key %s failed - %s\n",fullPrefix, strerror(errno));
    	}
    }

    return (KV_Status)status;
}


KV_Status KV_FS_Exists(KV_Handle handle, KV_Key key) {
    KV_Filesystem_Handle* storeHandle = (KV_Filesystem_Handle*) handle;
    char* fullKey = GetFullKey(storeHandle, key);
    KV_Status status = KV_FAILURE;

    if(!fullKey){
        return KV_FAILURE;
    }

    if(access(fullKey, F_OK) == 0)
        status = KV_KEY_EXIST;
    else if(errno == ENOENT)
        status = KV_KEY_NOT_EXIST;
    else if(errno == ENAMETOOLONG)
<<<<<<< HEAD
        status = KV_NAME_TO_LONG;
    else
    	LogActivity(H3_ERROR_MSG, "Checking key %s failed - %s\n",full_key, strerror(errno));
=======
        status = KV_KEY_TOO_LONG;
    else
    	LogActivity(H3_ERROR_MSG, "Checking key %s failed - %s\n",fullKey, strerror(errno));
>>>>>>> a3b4f381

    free(fullKey);
    return status;
}

KV_Status KV_FS_Read(KV_Handle handle, KV_Key key, off_t offset, KV_Value* value, size_t* size) {
    KV_Filesystem_Handle* storeHandle = (KV_Filesystem_Handle*) handle;
    char* fullKey = GetFullKey(storeHandle, key);
    KV_Status status = KV_FAILURE;
    struct stat st;
    char freeOnError = 0;

    if(!fullKey){
        return KV_FAILURE;
    }

    if(stat(fullKey, &st)!= -1 && S_ISREG(st.st_mode)){
    	int fd;

		if( (fd = open(fullKey, O_RDONLY)) != -1){

<<<<<<< HEAD
    // At this point we MUST have a buffer
    if( *value ){

        // Read the data
        if( (fd = open(full_key, O_RDONLY)) != -1){
            if(lseek(fd, offset, SEEK_SET) != offset){
                LogActivity(H3_ERROR_MSG, "Error read seeking in offset %" PRIu64 "\n",offset);
            }
            else if((*size = read(fd, *value, *size)) != -1){
                status = KV_SUCCESS;
            }
            close(fd);
        }
        else {
        	switch(errno){
        		case ENAMETOOLONG:
        			status = KV_NAME_TO_LONG; break;

        		case ENOENT:
        		case EISDIR:							// h3fuse guards against this error
        			status = KV_KEY_NOT_EXIST; break;

        		case ENOTDIR:
        			if(strchr(key, '/')) status = KV_KEY_NOT_EXIST;
        			break;

        		default:{
        			status = KV_FAILURE;
        			LogActivity(H3_ERROR_MSG, "Reading from key %s failed - %s\n",full_key, strerror(errno));
        		}
        	}
        }

        if(status != KV_SUCCESS && freeOnError){
        	free(*value);
        }
=======
			// Check if we need to allocate the buffer
			if(*value == NULL){
				*size = st.st_size - offset;
				*value = malloc(*size - offset);
				freeOnError = 1;
			}

			// At this point we MUST have a buffer
			if( *value ){
				// Read the data
				if(lseek(fd, offset, SEEK_SET) != offset){
					LogActivity(H3_ERROR_MSG, "Error read seeking in offset %" PRIu64 "\n",offset);
				}
				else if((*size = read(fd, *value, *size)) != -1){
					status = KV_SUCCESS;
				}
			}
			close(fd);
		}
    }

    if(status != KV_SUCCESS ){

        if(freeOnError && *value)
        	free(*value);

    	switch(errno){
			case ENAMETOOLONG:
				status = KV_KEY_TOO_LONG; break;

			case ENOENT:
			case EISDIR:
				status = KV_KEY_NOT_EXIST; break;

//			case ENOTDIR:
//				if(strchr(key, '/')) status = KV_KEY_NOT_EXIST;
//				break;

			default:{
//				status = KV_FAILURE;
				LogActivity(H3_ERROR_MSG, "Reading from key %s failed - %s\n",fullKey, strerror(errno));
			}
    	}
>>>>>>> a3b4f381
    }

    free(fullKey);
    return status;
}

KV_Status KV_FS_Create(KV_Handle handle, KV_Key key, KV_Value value, off_t offset, size_t size){
    KV_Filesystem_Handle* storeHandle = (KV_Filesystem_Handle*) handle;
    char* fullKey = GetFullKey(storeHandle, key);
    KV_Status status = KV_FAILURE;
    int fd;

    if(!fullKey){
        return KV_FAILURE;
    }

    MakePath(fullKey, S_IRWXU | S_IRWXG | S_IRWXO);

    if( (fd = open(fullKey,O_CREAT|O_EXCL|O_WRONLY,0666)) != -1){
        return Write(fd, value, offset, size);
    }
    else if( errno == EEXIST ){
        status =  KV_KEY_EXIST;
    }
    else if(errno == ENAMETOOLONG){
<<<<<<< HEAD
    	status = KV_NAME_TO_LONG;
=======
    	status = KV_KEY_TOO_LONG;
>>>>>>> a3b4f381
    }
    else {
        LogActivity(H3_ERROR_MSG, "Creating key %s failed - %s\n",fullKey, strerror(errno));
    }

    free(fullKey);
    return status;
}

KV_Status KV_FS_Write(KV_Handle handle, KV_Key key, KV_Value value, off_t offset, size_t size) {
    KV_Filesystem_Handle* storeHandle = (KV_Filesystem_Handle*) handle;
    char* fullKey = GetFullKey(storeHandle, key);
    KV_Status status = KV_FAILURE;
    int fd;

    if(!fullKey){
        return KV_FAILURE;
    }

    MakePath(fullKey, S_IRWXU | S_IRWXG | S_IRWXO);

    if( (fd = open(fullKey,O_CREAT|O_WRONLY,0666)) != -1){
        return Write(fd, value, offset, size);
    }
    else if( errno == EEXIST ){
        status =  KV_KEY_EXIST;
    }
    else if(errno == ENAMETOOLONG){
<<<<<<< HEAD
    	status = KV_NAME_TO_LONG;
=======
    	status = KV_KEY_TOO_LONG;
>>>>>>> a3b4f381
    }
    else {
        LogActivity(H3_ERROR_MSG, "Writing key %s failed - %s\n",key, strerror(errno));
    }

    free(fullKey);
    return status;
}

KV_Status KV_FS_Copy(KV_Handle handle, KV_Key src_key, KV_Key dest_key) {
    KV_Filesystem_Handle* storeHandle = (KV_Filesystem_Handle*) handle;
    char *srcFullKey, *dstFullKey;
    KV_Status status = KV_FAILURE;
    int srcFd = -1, dstFd = -1;

    if(!(srcFullKey = GetFullKey(storeHandle, src_key))){
        return KV_FAILURE;
    }

    if(!(dstFullKey = GetFullKey(storeHandle, dest_key))){
        free(srcFullKey);
        return KV_FAILURE;
    }

    MakePath(dstFullKey, S_IRWXU | S_IRWXG | S_IRWXO);

    if( (srcFd = open(srcFullKey, O_RDONLY)) != -1 ){
        if( (dstFd = open(dstFullKey, O_CREAT|O_WRONLY|O_TRUNC, 0666)) != -1){
            ssize_t readSize, writeSize;
            char buffer[4096]; // 4K

            while((readSize = read(srcFd, buffer, 4096)) > 0 && (writeSize = write(dstFd, buffer, readSize)) > 0 && readSize == writeSize);
            if(readSize == 0){
                status = KV_SUCCESS;
            }
            close(dstFd);
        }
        else if(errno == ENAMETOOLONG){
<<<<<<< HEAD
        	status = KV_NAME_TO_LONG;
=======
        	status = KV_KEY_TOO_LONG;
>>>>>>> a3b4f381
        }
        close(srcFd);
    }
    else if(errno == ENOENT){
        status = KV_KEY_NOT_EXIST;
    }
    else if(errno == ENAMETOOLONG){
<<<<<<< HEAD
    	status = KV_NAME_TO_LONG;
=======
    	status = KV_KEY_TOO_LONG;
>>>>>>> a3b4f381
    }
    else{
        LogActivity(H3_ERROR_MSG, "Copying key %s to %s failed - %s\n",src_key, dest_key, strerror(errno));
    }

    free(srcFullKey);
    free(dstFullKey);

    return status;
}

KV_Status KV_FS_Delete(KV_Handle handle, KV_Key key) {
    KV_Filesystem_Handle* storeHandle = (KV_Filesystem_Handle*) handle;
    char* fullKey = GetFullKey(storeHandle, key);
    KV_Status status = KV_FAILURE;

<<<<<<< HEAD
    if(full_key){
    	if(remove(full_key) == 0){
=======
    if(fullKey){
    	if(remove(fullKey) == 0){
>>>>>>> a3b4f381
    		status = KV_SUCCESS;
    	}
    	else if(errno == ENOENT){
    		status = KV_KEY_NOT_EXIST;
    	}
    	else if(errno == ENAMETOOLONG){
<<<<<<< HEAD
    		status = KV_NAME_TO_LONG;
=======
    		status = KV_KEY_TOO_LONG;
>>>>>>> a3b4f381
    	}
    	else{
    		LogActivity(H3_ERROR_MSG, "Deleting key %s failed - %s\n",key, strerror(errno));
    	}

<<<<<<< HEAD
    	free(full_key);
=======
    	free(fullKey);
>>>>>>> a3b4f381
    }

    return status;
}


KV_Status KV_FS_Move(KV_Handle handle, KV_Key src_key, KV_Key dest_key) {
    KV_Filesystem_Handle* storeHandle = (KV_Filesystem_Handle*) handle;
    char *srcFullKey, *dstFullKey;
    KV_Status status = KV_FAILURE;

    if(!(srcFullKey = GetFullKey(storeHandle, src_key))){
        return KV_FAILURE;
    }

    if(!(dstFullKey = GetFullKey(storeHandle, dest_key))){
        free(srcFullKey);
        return KV_FAILURE;
    }

    MakePath(dstFullKey, S_IRWXU | S_IRWXG | S_IRWXO);

    if( rename(srcFullKey, dstFullKey) != -1){
        status = KV_SUCCESS;
    }
    else if(errno == ENOENT){
        status = KV_KEY_NOT_EXIST;
    }
	else if(errno == ENAMETOOLONG){
<<<<<<< HEAD
		status = KV_NAME_TO_LONG;
=======
		status = KV_KEY_TOO_LONG;
>>>>>>> a3b4f381
	}
    else {
        LogActivity(H3_ERROR_MSG, "Moving key %s to %s failed - %s\n",src_key, dest_key, strerror(errno));
    }

    free(srcFullKey);
    free(dstFullKey);

    return status;
}


KV_Status KV_FS_Sync(KV_Handle handle) {
    return KV_FAILURE;
}


KV_Operations operationsFilesystem = {
    .init = KV_FS_Init,
    .free = KV_FS_Free,
	.validate_key = KV_FS_ValidateKey,

    .metadata_read = KV_FS_Read,
    .metadata_write = KV_FS_Write,
    .metadata_create = KV_FS_Create,
    .metadata_delete = KV_FS_Delete,
    .metadata_move = KV_FS_Move,
    .metadata_exists = KV_FS_Exists,

    .list = KV_FS_List,
    .exists = KV_FS_Exists,
    .read = KV_FS_Read,
    .create = KV_FS_Create,
    .write = KV_FS_Write,
    .copy = KV_FS_Copy,
    .move = KV_FS_Move,
    .delete = KV_FS_Delete,
    .sync = KV_FS_Sync
};<|MERGE_RESOLUTION|>--- conflicted
+++ resolved
@@ -208,18 +208,6 @@
     size_t remaining = KV_LIST_BUFFER_SIZE;
 
     int CopyDirEntry(const char* fpath, const struct stat* sb, int typeflag, struct FTW* ftwbuf) {
-<<<<<<< HEAD
-        if(S_ISREG(sb->st_mode) && strncmp(fpath, fullPrefix, prefixLen) == 0){
-            LogActivity(H3_DEBUG_MSG, "%s\n", fpath);
-            if(offset)
-                offset--;
-            else if( nMatchingKeys < nRequiredKeys ){
-                size_t entrySize = strlen(fpath) + 1 - rootLen;
-                if(remaining >= entrySize) {
-                    memcpy(&buffer[KV_LIST_BUFFER_SIZE - remaining], &fpath[rootLen], entrySize);
-                    remaining -= entrySize;
-                    nMatchingKeys++;
-=======
 
     	if(S_ISREG(sb->st_mode)){
     		size_t rawSize = strlen(fpath);
@@ -246,7 +234,6 @@
                     }
                     else
                         return KV_CONTINUE;
->>>>>>> a3b4f381
                 }
                 else
                     return KV_CONTINUE;
@@ -258,16 +245,6 @@
 
 
     int CountDirEntry(const char* fpath, const struct stat* sb, int typeflag, struct FTW* ftwbuf) {
-<<<<<<< HEAD
-        if(S_ISREG(sb->st_mode) && strncmp(fpath, fullPrefix, prefixLen) == 0){
-            if(offset)
-                offset--;
-            else if (nMatchingKeys < nRequiredKeys)
-                nMatchingKeys++;
-            else
-                return KV_CONTINUE;
-        }
-=======
     	if(S_ISREG(sb->st_mode)){
     		size_t rawSize = strlen(fpath);
     		int isFakeDir = iscntrl(fpath[rawSize-1]);
@@ -282,7 +259,6 @@
 
     		}
     	}
->>>>>>> a3b4f381
 
         return 0;
     }
@@ -301,11 +277,7 @@
 
     else if (status < -0){
     	if (errno == ENAMETOOLONG)
-<<<<<<< HEAD
-    		status = KV_NAME_TO_LONG;
-=======
     		status = KV_KEY_TOO_LONG;
->>>>>>> a3b4f381
     	else{
     		status = KV_FAILURE;
     		LogActivity(H3_ERROR_MSG, "Listing from key %s failed - %s\n",fullPrefix, strerror(errno));
@@ -330,15 +302,9 @@
     else if(errno == ENOENT)
         status = KV_KEY_NOT_EXIST;
     else if(errno == ENAMETOOLONG)
-<<<<<<< HEAD
-        status = KV_NAME_TO_LONG;
-    else
-    	LogActivity(H3_ERROR_MSG, "Checking key %s failed - %s\n",full_key, strerror(errno));
-=======
         status = KV_KEY_TOO_LONG;
     else
     	LogActivity(H3_ERROR_MSG, "Checking key %s failed - %s\n",fullKey, strerror(errno));
->>>>>>> a3b4f381
 
     free(fullKey);
     return status;
@@ -360,44 +326,6 @@
 
 		if( (fd = open(fullKey, O_RDONLY)) != -1){
 
-<<<<<<< HEAD
-    // At this point we MUST have a buffer
-    if( *value ){
-
-        // Read the data
-        if( (fd = open(full_key, O_RDONLY)) != -1){
-            if(lseek(fd, offset, SEEK_SET) != offset){
-                LogActivity(H3_ERROR_MSG, "Error read seeking in offset %" PRIu64 "\n",offset);
-            }
-            else if((*size = read(fd, *value, *size)) != -1){
-                status = KV_SUCCESS;
-            }
-            close(fd);
-        }
-        else {
-        	switch(errno){
-        		case ENAMETOOLONG:
-        			status = KV_NAME_TO_LONG; break;
-
-        		case ENOENT:
-        		case EISDIR:							// h3fuse guards against this error
-        			status = KV_KEY_NOT_EXIST; break;
-
-        		case ENOTDIR:
-        			if(strchr(key, '/')) status = KV_KEY_NOT_EXIST;
-        			break;
-
-        		default:{
-        			status = KV_FAILURE;
-        			LogActivity(H3_ERROR_MSG, "Reading from key %s failed - %s\n",full_key, strerror(errno));
-        		}
-        	}
-        }
-
-        if(status != KV_SUCCESS && freeOnError){
-        	free(*value);
-        }
-=======
 			// Check if we need to allocate the buffer
 			if(*value == NULL){
 				*size = st.st_size - offset;
@@ -441,7 +369,6 @@
 				LogActivity(H3_ERROR_MSG, "Reading from key %s failed - %s\n",fullKey, strerror(errno));
 			}
     	}
->>>>>>> a3b4f381
     }
 
     free(fullKey);
@@ -467,11 +394,7 @@
         status =  KV_KEY_EXIST;
     }
     else if(errno == ENAMETOOLONG){
-<<<<<<< HEAD
-    	status = KV_NAME_TO_LONG;
-=======
     	status = KV_KEY_TOO_LONG;
->>>>>>> a3b4f381
     }
     else {
         LogActivity(H3_ERROR_MSG, "Creating key %s failed - %s\n",fullKey, strerror(errno));
@@ -500,11 +423,7 @@
         status =  KV_KEY_EXIST;
     }
     else if(errno == ENAMETOOLONG){
-<<<<<<< HEAD
-    	status = KV_NAME_TO_LONG;
-=======
     	status = KV_KEY_TOO_LONG;
->>>>>>> a3b4f381
     }
     else {
         LogActivity(H3_ERROR_MSG, "Writing key %s failed - %s\n",key, strerror(errno));
@@ -543,11 +462,7 @@
             close(dstFd);
         }
         else if(errno == ENAMETOOLONG){
-<<<<<<< HEAD
-        	status = KV_NAME_TO_LONG;
-=======
         	status = KV_KEY_TOO_LONG;
->>>>>>> a3b4f381
         }
         close(srcFd);
     }
@@ -555,11 +470,7 @@
         status = KV_KEY_NOT_EXIST;
     }
     else if(errno == ENAMETOOLONG){
-<<<<<<< HEAD
-    	status = KV_NAME_TO_LONG;
-=======
     	status = KV_KEY_TOO_LONG;
->>>>>>> a3b4f381
     }
     else{
         LogActivity(H3_ERROR_MSG, "Copying key %s to %s failed - %s\n",src_key, dest_key, strerror(errno));
@@ -576,34 +487,21 @@
     char* fullKey = GetFullKey(storeHandle, key);
     KV_Status status = KV_FAILURE;
 
-<<<<<<< HEAD
-    if(full_key){
-    	if(remove(full_key) == 0){
-=======
     if(fullKey){
     	if(remove(fullKey) == 0){
->>>>>>> a3b4f381
     		status = KV_SUCCESS;
     	}
     	else if(errno == ENOENT){
     		status = KV_KEY_NOT_EXIST;
     	}
     	else if(errno == ENAMETOOLONG){
-<<<<<<< HEAD
-    		status = KV_NAME_TO_LONG;
-=======
     		status = KV_KEY_TOO_LONG;
->>>>>>> a3b4f381
     	}
     	else{
     		LogActivity(H3_ERROR_MSG, "Deleting key %s failed - %s\n",key, strerror(errno));
     	}
 
-<<<<<<< HEAD
-    	free(full_key);
-=======
     	free(fullKey);
->>>>>>> a3b4f381
     }
 
     return status;
@@ -633,11 +531,7 @@
         status = KV_KEY_NOT_EXIST;
     }
 	else if(errno == ENAMETOOLONG){
-<<<<<<< HEAD
-		status = KV_NAME_TO_LONG;
-=======
 		status = KV_KEY_TOO_LONG;
->>>>>>> a3b4f381
 	}
     else {
         LogActivity(H3_ERROR_MSG, "Moving key %s to %s failed - %s\n",src_key, dest_key, strerror(errno));
