// Copyright [2019] [FORTH-ICS]
//
// Licensed under the Apache License, Version 2.0 (the "License");
// you may not use this file except in compliance with the License.
// You may obtain a copy of the License at
//
//     http://www.apache.org/licenses/LICENSE-2.0
//
// Unless required by applicable law or agreed to in writing, software
// distributed under the License is distributed on an "AS IS" BASIS,
// WITHOUT WARRANTIES OR CONDITIONS OF ANY KIND, either express or implied.
// See the License for the specific language governing permissions and
// limitations under the License.
#include "common.h"

<<<<<<< HEAD
extern KV_Operations operationsFilesystem;

int GetUserId(H3_Token* token, H3_UserId id){
    snprintf(id, H3_USERID_SIZE, "@%d", token->userId);
    return H3_SUCCESS;
=======
#include "common.h"

extern KV_Operations operationsFilesystem;

int GetUserId(H3_Token token, H3_UserId id){
    snprintf(id, H3_USERID_SIZE, "@%d", token->userId);
    return TRUE;
}

int GetBucketId(H3_Name bucketName, H3_BucketId id){
    snprintf(id, H3_BUCKET_NAME_SIZE+1, "#%s", bucketName);
    return TRUE;
>>>>>>> 39ab46d2
}

void GetObjectId(H3_Name bucketName, H3_Name objectName, H3_ObjectId id){

    // Common usage
    if(objectName)
        snprintf(id,sizeof(H3_ObjectId), "%s/%s", bucketName, objectName);

    // Used in ListObjects
    else
        snprintf(id,sizeof(H3_ObjectId), "%s/", bucketName);
}

<<<<<<< HEAD
=======

H3_MultipartId GeneratetMultipartId(uuid_t uuid ){
    H3_MultipartId id = malloc(H3_MULIPARTID_SIZE);
    H3_UUID uuidString;
    uuid_unparse_lower(uuid, uuidString);
    snprintf(id, H3_MULIPARTID_SIZE, "%s$", uuidString);
    return id;
}


void GetMultipartObjectId(H3_Name bucketName, H3_Name objectName, H3_ObjectId id){

    // Common usage
    if(objectName)
        snprintf(id,sizeof(H3_ObjectId), "%s$%s", bucketName, objectName);

    // Used in ListMultiparts
    else
        snprintf(id,sizeof(H3_ObjectId), "%s$", bucketName);
}

char* ConvertToOdrinary(H3_ObjectId id){
    char* marker = strchr(id, '$');
    *marker = '/';
    return id;
}

char* GetBucketFromId(H3_ObjectId objId, H3_BucketId bucketId){
    char* marker = strchr(objId, '$');
    if(!marker)
        marker = strchr(objId, '/');

    size_t size = min(marker - objId, H3_BUCKET_NAME_SIZE);
    memcpy(bucketId, objId, size);
    bucketId[size] = '\0';
    return bucketId;
}


>>>>>>> 39ab46d2
int GetBucketIndex(H3_UserMetadata* userMetadata, H3_Name bucketName){
    int i;
    for(i=0; i<userMetadata->nBuckets && strcmp(userMetadata->bucket[i], bucketName); i++);
    return i;
}

#define H3_VERSION_SIZE 12
char* H3_Version(){
    static char buffer[H3_VERSION_SIZE];
<<<<<<< HEAD
    snprintf(buffer, H3_VERSION_SIZE, "v%d.%d\n", H3LIB_VERSION_MAJOR, H3LIB_VERSION_MINOR);
    return buffer;
}

void CreatePartId(H3_PartId partId, int partNumber, int subPartNumber){

    // http://man7.org/linux/man-pages/man3/uuid_unparse.3.html
    uuid_t uuid;
    char uuidString[37];
    uuid_generate(uuid);
=======
    snprintf(buffer, H3_VERSION_SIZE, "v%d.%d", H3LIB_VERSION_MAJOR, H3LIB_VERSION_MINOR);
    return buffer;
}

void CreatePartId(H3_PartId partId, uuid_t uuid, int partNumber, int subPartNumber){
    H3_UUID uuidString;
>>>>>>> 39ab46d2
    uuid_unparse_lower(uuid, uuidString);

    if(partNumber >= 0){
        if(subPartNumber >= 0)
            snprintf(partId, sizeof(H3_PartId), "_%s#%d.%d", uuidString, partNumber, subPartNumber);
        else
            snprintf(partId, sizeof(H3_PartId), "_%s#%d", uuidString, partNumber);

    }
    else
        snprintf(partId, sizeof(H3_PartId), "_%s", uuidString);
}


<<<<<<< HEAD

//void ParsePartId(char* partId, int* partNumber, int* subPartNumber){
//    char* hash = strrchr(partId,'#');
//    if(!hash){
//        *partNumber = -1;
//        *subPartNumber = -1;
//    }
//    else if(sscanf(hash,"%d.%d", partNumber, subPartNumber) == 1){
//        *subPartNumber = -1;
//    }
//}

//char* RefreshPartId(char* srcPartId){
//    char* partId = NULL;
//
//    uuid_t uuid;
//    char uuidString[37];
//    uuid_generate(uuid);
//    uuid_unparse_lower(uuid, uuidString);
//
//    char* hash = strrchr(srcPartId,'#');
//    if(hash){
//        asprintf(&partId,"_%s%s", uuidString, hash);
//    }
//    else
//        asprintf(&partId,"_%s", uuidString);
//
//    return partId;
=======
/*
 * Although the speck dictates that single-part objects will not have the part post-fixed with a part-number
 * identifier we append a part-number to all parts since it will be complicated to rename a part according
 * to its object's ever changing size.
 */

char* PartToId(H3_PartId partId, uuid_t uuid, H3_PartMetadata* part){
    H3_UUID uuidString;
    uuid_unparse_lower(uuid, uuidString);

    if(part->number >= 0){
        if(part->subNumber >= 0)
            snprintf(partId, sizeof(H3_PartId), "_%s#%d.%d", uuidString, part->number, part->subNumber);
        else
            snprintf(partId, sizeof(H3_PartId), "_%s#%d", uuidString, part->number);
    }
    else
        snprintf(partId, sizeof(H3_PartId), "_%s", uuidString);

    return partId;
}


// http://man7.org/linux/man-pages/man3/uuid_unparse.3.html
//char* UUID2String(uuid_t uuid){
//    static H3_UUID string;
//    uuid_unparse_lower(uuid, string);
//    return string;
>>>>>>> 39ab46d2
//}

int GrantBucketAccess(H3_UserId id, H3_BucketMetadata* meta){
    return !strncmp(id, meta->userId, sizeof(H3_UserId));
}

int GrantObjectAccess(H3_UserId id, H3_ObjectMetadata* meta){
    return !strncmp(id, meta->userId, sizeof(H3_UserId));
}

<<<<<<< HEAD

// Handle management
=======
int GrantMultipartAccess(H3_UserId id, H3_MultipartMetadata* meta){
    return !strncmp(id, meta->userId, sizeof(H3_UserId));
}

H3_StoreType GetStoreType(GKeyFile* cfgFile){
    H3_StoreType store = H3_STORE_CONFIG;
    char* strStore = g_key_file_get_string (cfgFile, "H3", "store", NULL);
    if(strStore){
        if(     strcmp(strStore, "filesystem") == 0)     store = H3_STORE_FILESYSTEM;
        else if(strcmp(strStore, "kreon") == 0)          store = H3_STORE_KREON;
        else if(strcmp(strStore, "rocksdb") == 0)        store = H3_STORE_ROCKSDB;
        else if(strcmp(strStore, "redis") == 0)          store = H3_STORE_REDIS;
        else if(strcmp(strStore, "ime") == 0)            store = H3_STORE_IME;
    }

    return store;
}



/*! Initialize library
 * @param[in] storageType   The storage provider to be used with this instance
 * @param[in] cfgFileName   The configuration file containing provider specific information
 * @result  The handle if connected to provider, NULL otherwise.
 */
>>>>>>> 39ab46d2
// https://developer.gnome.org/glib/stable/glib-Key-value-file-parser.html
H3_Handle H3_Init(H3_StoreType storageType, char* cfgFileName) {
    g_autoptr(GError) error = NULL;
    GKeyFile* cfgFile = g_key_file_new();
<<<<<<< HEAD
    if( !g_key_file_load_from_file(cfgFile, cfgFileName, G_KEY_FILE_NONE, &error)) {
//        if(errorMsg)
//            snprintf(errorMsg, H3_ERROR_MESSAGE, "Error loading key file: %s", error->message);
        return NULL;
    }

=======
    // printf("Filename %s\n",cfgFileName);
    if( !g_key_file_load_from_file(cfgFile, cfgFileName, G_KEY_FILE_NONE, &error)) {
        return NULL;
    }

    if(storageType == H3_STORE_CONFIG){
        storageType = GetStoreType(cfgFile);
    }
>>>>>>> 39ab46d2

    H3_Context* ctx = malloc(sizeof(H3_Context));
    switch(storageType){
        case H3_STORE_REDIS:
<<<<<<< HEAD
        case H3_STORE_ROCKSDB:
        case H3_STORE_KREON:
        case H3_STORE_IME:
=======
            printf("Using REDIS driver...\n");
            ctx->operation = NULL;
            break;

        case H3_STORE_ROCKSDB:
            printf("Using ROCKSDB driver...\n");
            ctx->operation = NULL;
            break;

        case H3_STORE_KREON:
            printf("Using KREON driver...\n");
            ctx->operation = NULL;
            break;

        case H3_STORE_IME:
            printf("Using IME driver...\n");
>>>>>>> 39ab46d2
            ctx->operation = NULL;
            break;

        case H3_STORE_FILESYSTEM:
<<<<<<< HEAD
=======
            printf("Using kv_fs driver...\n");
>>>>>>> 39ab46d2
            ctx->operation = &operationsFilesystem;
            break;

        default:
<<<<<<< HEAD
//            if(errorMsg)
//                snprintf(errorMsg, H3_ERROR_MESSAGE, "Unexpected storage type: %d", storageType);
=======
            printf("WARNING wrong driver name\n");
>>>>>>> 39ab46d2
            free(ctx);
            return NULL;
    }

    ctx->type = storageType;
    ctx->handle = ctx->operation->init(cfgFile);

    return (H3_Handle)ctx;
}

<<<<<<< HEAD
=======

/*! \brief Destroy an h3lib handle
 * Deallocates buffers and renders handle inoperable. Using the handle after it has
 * been freed leads to unexpected behavior.
 * @param[in] handle A handle previously generated by H3_Init()
 */
>>>>>>> 39ab46d2
void H3_Free(H3_Handle handle){
    H3_Context* ctx = (H3_Context*)handle;
    ctx->operation->free(ctx->handle);
    free(ctx);
};

<<<<<<< HEAD




// Multipart management
int H3_ListMultiparts(H3_Handle handle, H3_Token* token, H3_Name bucketName, H3_Name prefix, size_t maxSize, uint64_t offset, H3_MultipartId* idArray, size_t* size){return H3_FAILURE;}
int H3_CreateMultipart(H3_Handle handle, H3_Token* token, H3_Name bucketName, H3_Name objectName, H3_MultipartId* id){return H3_FAILURE;}
int H3_CompleteMultipart(H3_Handle handle, H3_Token* token, H3_MultipartId id){return H3_FAILURE;}
int H3_AbortMultipart(H3_Handle handle, H3_Token* token, H3_MultipartId id){return H3_FAILURE;}
int H3_ListParts(H3_Handle handle, H3_Token* token, H3_MultipartId id, size_t maxSize, uint64_t offset, H3_MultipartInfo* info, size_t* size){return H3_FAILURE;}
int H3_UploadPart(H3_Handle handle, H3_Token* token, H3_MultipartId id, uint32_t partNumber, void* data, size_t size){return H3_FAILURE;}
int H3_UploadPartCopy(H3_Handle handle, H3_Token* token, H3_Name objectName, uint64_t offset, size_t size, H3_MultipartId id, uint32_t partNumber){return H3_FAILURE;}
=======
>>>>>>> 39ab46d2
<|MERGE_RESOLUTION|>--- conflicted
+++ resolved
@@ -13,13 +13,6 @@
 // limitations under the License.
 #include "common.h"
 
-<<<<<<< HEAD
-extern KV_Operations operationsFilesystem;
-
-int GetUserId(H3_Token* token, H3_UserId id){
-    snprintf(id, H3_USERID_SIZE, "@%d", token->userId);
-    return H3_SUCCESS;
-=======
 #include "common.h"
 
 extern KV_Operations operationsFilesystem;
@@ -32,7 +25,6 @@
 int GetBucketId(H3_Name bucketName, H3_BucketId id){
     snprintf(id, H3_BUCKET_NAME_SIZE+1, "#%s", bucketName);
     return TRUE;
->>>>>>> 39ab46d2
 }
 
 void GetObjectId(H3_Name bucketName, H3_Name objectName, H3_ObjectId id){
@@ -46,8 +38,6 @@
         snprintf(id,sizeof(H3_ObjectId), "%s/", bucketName);
 }
 
-<<<<<<< HEAD
-=======
 
 H3_MultipartId GeneratetMultipartId(uuid_t uuid ){
     H3_MultipartId id = malloc(H3_MULIPARTID_SIZE);
@@ -87,7 +77,6 @@
 }
 
 
->>>>>>> 39ab46d2
 int GetBucketIndex(H3_UserMetadata* userMetadata, H3_Name bucketName){
     int i;
     for(i=0; i<userMetadata->nBuckets && strcmp(userMetadata->bucket[i], bucketName); i++);
@@ -97,25 +86,12 @@
 #define H3_VERSION_SIZE 12
 char* H3_Version(){
     static char buffer[H3_VERSION_SIZE];
-<<<<<<< HEAD
-    snprintf(buffer, H3_VERSION_SIZE, "v%d.%d\n", H3LIB_VERSION_MAJOR, H3LIB_VERSION_MINOR);
-    return buffer;
-}
-
-void CreatePartId(H3_PartId partId, int partNumber, int subPartNumber){
-
-    // http://man7.org/linux/man-pages/man3/uuid_unparse.3.html
-    uuid_t uuid;
-    char uuidString[37];
-    uuid_generate(uuid);
-=======
     snprintf(buffer, H3_VERSION_SIZE, "v%d.%d", H3LIB_VERSION_MAJOR, H3LIB_VERSION_MINOR);
     return buffer;
 }
 
 void CreatePartId(H3_PartId partId, uuid_t uuid, int partNumber, int subPartNumber){
     H3_UUID uuidString;
->>>>>>> 39ab46d2
     uuid_unparse_lower(uuid, uuidString);
 
     if(partNumber >= 0){
@@ -130,36 +106,6 @@
 }
 
 
-<<<<<<< HEAD
-
-//void ParsePartId(char* partId, int* partNumber, int* subPartNumber){
-//    char* hash = strrchr(partId,'#');
-//    if(!hash){
-//        *partNumber = -1;
-//        *subPartNumber = -1;
-//    }
-//    else if(sscanf(hash,"%d.%d", partNumber, subPartNumber) == 1){
-//        *subPartNumber = -1;
-//    }
-//}
-
-//char* RefreshPartId(char* srcPartId){
-//    char* partId = NULL;
-//
-//    uuid_t uuid;
-//    char uuidString[37];
-//    uuid_generate(uuid);
-//    uuid_unparse_lower(uuid, uuidString);
-//
-//    char* hash = strrchr(srcPartId,'#');
-//    if(hash){
-//        asprintf(&partId,"_%s%s", uuidString, hash);
-//    }
-//    else
-//        asprintf(&partId,"_%s", uuidString);
-//
-//    return partId;
-=======
 /*
  * Although the speck dictates that single-part objects will not have the part post-fixed with a part-number
  * identifier we append a part-number to all parts since it will be complicated to rename a part according
@@ -188,7 +134,6 @@
 //    static H3_UUID string;
 //    uuid_unparse_lower(uuid, string);
 //    return string;
->>>>>>> 39ab46d2
 //}
 
 int GrantBucketAccess(H3_UserId id, H3_BucketMetadata* meta){
@@ -199,10 +144,6 @@
     return !strncmp(id, meta->userId, sizeof(H3_UserId));
 }
 
-<<<<<<< HEAD
-
-// Handle management
-=======
 int GrantMultipartAccess(H3_UserId id, H3_MultipartMetadata* meta){
     return !strncmp(id, meta->userId, sizeof(H3_UserId));
 }
@@ -228,19 +169,10 @@
  * @param[in] cfgFileName   The configuration file containing provider specific information
  * @result  The handle if connected to provider, NULL otherwise.
  */
->>>>>>> 39ab46d2
 // https://developer.gnome.org/glib/stable/glib-Key-value-file-parser.html
 H3_Handle H3_Init(H3_StoreType storageType, char* cfgFileName) {
     g_autoptr(GError) error = NULL;
     GKeyFile* cfgFile = g_key_file_new();
-<<<<<<< HEAD
-    if( !g_key_file_load_from_file(cfgFile, cfgFileName, G_KEY_FILE_NONE, &error)) {
-//        if(errorMsg)
-//            snprintf(errorMsg, H3_ERROR_MESSAGE, "Error loading key file: %s", error->message);
-        return NULL;
-    }
-
-=======
     // printf("Filename %s\n",cfgFileName);
     if( !g_key_file_load_from_file(cfgFile, cfgFileName, G_KEY_FILE_NONE, &error)) {
         return NULL;
@@ -249,16 +181,10 @@
     if(storageType == H3_STORE_CONFIG){
         storageType = GetStoreType(cfgFile);
     }
->>>>>>> 39ab46d2
 
     H3_Context* ctx = malloc(sizeof(H3_Context));
     switch(storageType){
         case H3_STORE_REDIS:
-<<<<<<< HEAD
-        case H3_STORE_ROCKSDB:
-        case H3_STORE_KREON:
-        case H3_STORE_IME:
-=======
             printf("Using REDIS driver...\n");
             ctx->operation = NULL;
             break;
@@ -275,25 +201,16 @@
 
         case H3_STORE_IME:
             printf("Using IME driver...\n");
->>>>>>> 39ab46d2
             ctx->operation = NULL;
             break;
 
         case H3_STORE_FILESYSTEM:
-<<<<<<< HEAD
-=======
             printf("Using kv_fs driver...\n");
->>>>>>> 39ab46d2
             ctx->operation = &operationsFilesystem;
             break;
 
         default:
-<<<<<<< HEAD
-//            if(errorMsg)
-//                snprintf(errorMsg, H3_ERROR_MESSAGE, "Unexpected storage type: %d", storageType);
-=======
             printf("WARNING wrong driver name\n");
->>>>>>> 39ab46d2
             free(ctx);
             return NULL;
     }
@@ -304,33 +221,15 @@
     return (H3_Handle)ctx;
 }
 
-<<<<<<< HEAD
-=======
 
 /*! \brief Destroy an h3lib handle
  * Deallocates buffers and renders handle inoperable. Using the handle after it has
  * been freed leads to unexpected behavior.
  * @param[in] handle A handle previously generated by H3_Init()
  */
->>>>>>> 39ab46d2
 void H3_Free(H3_Handle handle){
     H3_Context* ctx = (H3_Context*)handle;
     ctx->operation->free(ctx->handle);
     free(ctx);
 };
 
-<<<<<<< HEAD
-
-
-
-
-// Multipart management
-int H3_ListMultiparts(H3_Handle handle, H3_Token* token, H3_Name bucketName, H3_Name prefix, size_t maxSize, uint64_t offset, H3_MultipartId* idArray, size_t* size){return H3_FAILURE;}
-int H3_CreateMultipart(H3_Handle handle, H3_Token* token, H3_Name bucketName, H3_Name objectName, H3_MultipartId* id){return H3_FAILURE;}
-int H3_CompleteMultipart(H3_Handle handle, H3_Token* token, H3_MultipartId id){return H3_FAILURE;}
-int H3_AbortMultipart(H3_Handle handle, H3_Token* token, H3_MultipartId id){return H3_FAILURE;}
-int H3_ListParts(H3_Handle handle, H3_Token* token, H3_MultipartId id, size_t maxSize, uint64_t offset, H3_MultipartInfo* info, size_t* size){return H3_FAILURE;}
-int H3_UploadPart(H3_Handle handle, H3_Token* token, H3_MultipartId id, uint32_t partNumber, void* data, size_t size){return H3_FAILURE;}
-int H3_UploadPartCopy(H3_Handle handle, H3_Token* token, H3_Name objectName, uint64_t offset, size_t size, H3_MultipartId id, uint32_t partNumber){return H3_FAILURE;}
-=======
->>>>>>> 39ab46d2
