--- conflicted
+++ resolved
@@ -43,8 +43,6 @@
 
 struct timespec Anterior(struct timespec* a, struct timespec* b){
 	return Compare(a,b)<0?*a:*b;
-<<<<<<< HEAD
-=======
 }
 
 void* ReAllocFreeOnFail(void* buffer, size_t size){
@@ -54,5 +52,4 @@
 	}
 
 	return tmp;
->>>>>>> a3b4f381
 }